--- conflicted
+++ resolved
@@ -1,20 +1,14 @@
 import { ThemedText } from '@/components/ThemedText';
 import { ThemedView } from '@/components/ThemedView';
-<<<<<<< HEAD
 import { ALL_GENRES } from '@/constants/Genres';
 import { useAuth } from '@/contexts/AuthContext';
 import { useNavigation, useRouter } from 'expo-router';
 import { useEffect, useMemo, useState } from 'react';
-import { Alert, FlatList, Pressable, StyleSheet, View } from 'react-native';
+import { Alert, FlatList, Pressable, StyleSheet,TouchableOpacity, View } from 'react-native';
+import { Ionicons } from '@expo/vector-icons';
+// Use shared genre list
 
-// Use shared genre list
-=======
-import { useNavigation, useRouter } from 'expo-router';
-import { useEffect } from 'react';
-import { StyleSheet, TouchableOpacity, View } from 'react-native';
-import { useAuth } from '@/contexts/AuthContext';
-import { Ionicons } from '@expo/vector-icons';
->>>>>>> 0249187c
+
 
 export default function PreferencesScreen() {
   const { user } = useAuth();
@@ -90,7 +84,7 @@
   menuContainer: {
     gap: 12,
   },
-<<<<<<< HEAD
+
   // Make genre items look/behave like StreamingServices cards
   chip: {
     flex: 1,
@@ -113,33 +107,10 @@
   },
   chipTextSelected: {
     color: '#FFFFFF',
-=======
-  menuItem: {
-    flexDirection: 'row',
-    alignItems: 'center',
-    justifyContent: 'space-between',
-    padding: 16,
-    backgroundColor: '#fff',
-    borderRadius: 12,
-    borderWidth: 1,
-    borderColor: '#e0e0e0',
-  },
-  menuLeft: {
-    flexDirection: 'row',
-    alignItems: 'center',
-    flex: 1,
-  },
-  menuTextContainer: {
-    marginLeft: 16,
-    flex: 1,
-  },
-  menuTitle: {
-    fontSize: 16,
->>>>>>> 0249187c
     fontWeight: '600',
     marginBottom: 4,
   },
-<<<<<<< HEAD
+
   saveButton: {
     backgroundColor: '#3A5683', // Secondary color for button
     paddingHorizontal: 14,
@@ -147,11 +118,11 @@
     borderRadius: 8,
   },
   saveButtonDisabled: {
-=======
-  menuSubtitle: {
-    fontSize: 14,
->>>>>>> 0249187c
     opacity: 0.6,
+  },
+  saveButtonText: {
+    color: 'white',
+    fontWeight: '600',
   },
 });
 
