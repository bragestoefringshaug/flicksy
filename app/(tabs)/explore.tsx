import { ThemedText } from '@/components/ThemedText';
import { ThemedView } from '@/components/ThemedView';
import { Ionicons } from '@expo/vector-icons';
import { useRouter, type Href } from 'expo-router';
import {
  Alert,
  ScrollView,
  StyleSheet,
  TouchableOpacity,
  View
} from 'react-native';
import { useAuth } from '../../contexts/AuthContext';

export default function ProfileScreen() {
  const { user, logout } = useAuth();
  const router = useRouter();

  const handleLogout = async () => {
    await logout();
    router.replace('/(tabs)' as Href);
  };

  const handleClearData = () => {
    Alert.alert(
      'Clear All Data',
      'This will remove all your preferences and watchlist. This action cannot be undone.',
      [
        { text: 'Cancel', style: 'cancel' },
        {
          text: 'Clear',
          style: 'destructive',
          onPress: () => {
            // In a real app, you would implement this functionality
            Alert.alert('Info', 'This feature will be implemented in a future update.');
          },
        },
      ]
    );
  };

  return (
    <ThemedView style={styles.container}>
      <ScrollView contentContainerStyle={styles.scrollContainer}>
        <View style={styles.header}>
          <View style={styles.avatarContainer}>
            <Ionicons name="person-circle" size={80} color="#007AFF" />
          </View>
          <ThemedText style={styles.name}>{user?.name || 'User'}</ThemedText>
          <ThemedText style={styles.email}>{user?.email}</ThemedText>
        </View>

        <View style={styles.statsContainer}>
          <View style={styles.statItem}>
            <ThemedText style={styles.statNumber}>{user?.preferences.likedMovies.length || 0}</ThemedText>
            <ThemedText style={styles.statLabel}>Liked</ThemedText>
          </View>
          <View style={styles.statItem}>
            <ThemedText style={styles.statNumber}>{user?.preferences.watchlist.length || 0}</ThemedText>
            <ThemedText style={styles.statLabel}>Watchlist</ThemedText>
          </View>
          <View style={styles.statItem}>
            <ThemedText style={styles.statNumber}>{user?.preferences.dislikedMovies.length || 0}</ThemedText>
            <ThemedText style={styles.statLabel}>Disliked</ThemedText>
          </View>
        </View>

        <View style={styles.menuContainer}>

          <TouchableOpacity style={styles.menuItem} onPress={() => router.push('/preferences')}>
            <Ionicons name="list-outline" size={24} color="#666" />
            <ThemedText style={styles.menuText}>Preferences</ThemedText>
            <Ionicons name="chevron-forward" size={20} color="#ccc" />
          </TouchableOpacity>

<<<<<<< HEAD
=======
          <TouchableOpacity style={styles.menuItem}> </TouchableOpacity>

>>>>>>> 80e792da
          {/* Settings -> open the Streaming Services screen so users can update preferences later */}
          <TouchableOpacity style={styles.menuItem} onPress={() => router.push('/streaming-services' as Href)}>
            <Ionicons name="settings-outline" size={24} color="#666" />
            <ThemedText style={styles.menuText}>Settings</ThemedText>
            <Ionicons name="chevron-forward" size={20} color="#ccc" />
          </TouchableOpacity>

          <TouchableOpacity style={styles.menuItem}>
            <Ionicons name="notifications-outline" size={24} color="#666" />
            <ThemedText style={styles.menuText}>Notifications</ThemedText>
            <Ionicons name="chevron-forward" size={20} color="#ccc" />
          </TouchableOpacity>

          <TouchableOpacity style={styles.menuItem}>
            <Ionicons name="help-circle-outline" size={24} color="#666" />
            <ThemedText style={styles.menuText}>Help & Support</ThemedText>
            <Ionicons name="chevron-forward" size={20} color="#ccc" />
          </TouchableOpacity>

          <TouchableOpacity style={styles.menuItem} onPress={handleClearData}>
            <Ionicons name="trash-outline" size={24} color="#F44336" />
            <ThemedText style={[styles.menuText, { color: '#F44336' }]}>Clear All Data</ThemedText>
            <Ionicons name="chevron-forward" size={20} color="#ccc" />
          </TouchableOpacity>

          <TouchableOpacity style={[styles.menuItem, styles.logoutItem]} onPress={handleLogout}>
            <Ionicons name="log-out-outline" size={24} color="#F44336" />
            <ThemedText style={[styles.menuText, { color: '#F44336' }]}>Logout</ThemedText>
          </TouchableOpacity>
        </View>
      </ScrollView>
    </ThemedView>
  );
}

const styles = StyleSheet.create({
  container: {
    flex: 1,
  },
  scrollContainer: {
    flexGrow: 1,
  },
  header: {
    alignItems: 'center',
    paddingTop: 60,
    paddingBottom: 30,
    paddingHorizontal: 20,
  },
  avatarContainer: {
    marginBottom: 16,
  },
  name: {
    fontSize: 24,
    fontWeight: 'bold',
    marginBottom: 4,
  },
  email: {
    fontSize: 16,
    color: '#666',
  },
  statsContainer: {
    flexDirection: 'row',
    justifyContent: 'space-around',
    paddingHorizontal: 20,
    paddingVertical: 20,
    borderTopWidth: 1,
    borderBottomWidth: 1,
    borderColor: '#e0e0e0',
  },
  statItem: {
    alignItems: 'center',
  },
  statNumber: {
    fontSize: 24,
    fontWeight: 'bold',
    marginBottom: 4,
  },
  statLabel: {
    fontSize: 14,
    color: '#666',
  },
  menuContainer: {
    paddingTop: 20,
  },
  menuItem: {
    flexDirection: 'row',
    alignItems: 'center',
    paddingHorizontal: 20,
    paddingVertical: 16,
    borderBottomWidth: 1,
    borderColor: '#f0f0f0',
  },
  menuText: {
    fontSize: 16,
    marginLeft: 16,
    flex: 1,
  },
  logoutItem: {
    borderBottomWidth: 0,
  },
});<|MERGE_RESOLUTION|>--- conflicted
+++ resolved
@@ -66,19 +66,17 @@
 
         <View style={styles.menuContainer}>
 
-          <TouchableOpacity style={styles.menuItem} onPress={() => router.push('/preferences')}>
+          <TouchableOpacity style={styles.menuItem} onPress={() => router.push('/(tabs)/preferences')}>
             <Ionicons name="list-outline" size={24} color="#666" />
             <ThemedText style={styles.menuText}>Preferences</ThemedText>
             <Ionicons name="chevron-forward" size={20} color="#ccc" />
           </TouchableOpacity>
 
-<<<<<<< HEAD
-=======
           <TouchableOpacity style={styles.menuItem}> </TouchableOpacity>
 
->>>>>>> 80e792da
           {/* Settings -> open the Streaming Services screen so users can update preferences later */}
           <TouchableOpacity style={styles.menuItem} onPress={() => router.push('/streaming-services' as Href)}>
+
             <Ionicons name="settings-outline" size={24} color="#666" />
             <ThemedText style={styles.menuText}>Settings</ThemedText>
             <Ionicons name="chevron-forward" size={20} color="#ccc" />
