--- conflicted
+++ resolved
@@ -73,7 +73,7 @@
         </View>
 
         <View style={styles.menuContainer}>
-<<<<<<< HEAD
+
           <TouchableOpacity style={styles.menuItem} onPress={() => router.push('/(tabs)/preferences')}>
             <Ionicons name="list-outline" size={24} color="#666" />
             <ThemedText style={styles.menuText}>Preferences</ThemedText>
@@ -81,10 +81,10 @@
           </TouchableOpacity>
 
           <TouchableOpacity style={styles.menuItem}>
-=======
+
           {/* Settings -> open the Streaming Services screen so users can update preferences later */}
           <TouchableOpacity style={styles.menuItem} onPress={() => router.push('/streaming-services' as Href)}>
->>>>>>> 1fe9ffe1
+
             <Ionicons name="settings-outline" size={24} color="#666" />
             <ThemedText style={styles.menuText}>Settings</ThemedText>
             <Ionicons name="chevron-forward" size={20} color="#ccc" />
