/**
 * SwipeScreen Component
 * 
 * The main swiping interface where users can discover and rate movies/TV shows.
 * Features include:
 * - Card stack management (always maintains 5 cards)
 * - Swipe gestures for liking/disliking content
 * - Infinite scroll with automatic loading
 * - Recommendation system integration
 * - User preference tracking
 * 
 * @author Flicksy Team
 * @version 2.0.0 - Simplified and stable version
 */

import React, { useCallback, useEffect, useRef, useState } from 'react';
import {
    ActivityIndicator,
    Alert,
    Dimensions,
    StyleSheet,
    View
} from 'react-native';
import MovieCard from '../components/MovieCard';
import { ThemedText } from '../components/ThemedText';
import { ThemedView } from '../components/ThemedView';
import { useAuth } from '../contexts/AuthContext';
import { MovieMetadata } from '../services/firebaseDb';
import { Movie, movieApi, TVShow } from '../services/movieApi';
import { recommendationService } from '../services/recommendationService';

// Screen dimensions for responsive design
const { width: screenWidth, height: screenHeight } = Dimensions.get('window');

/**
 * Main SwipeScreen component - Simplified and stable version
 */
export default function SwipeScreen(): React.ReactElement {
  // ==================== HOOKS AND STATE ====================
  
  const { user, updatePreferences, recordMovieInteraction } = useAuth();
  
  // Core state - simplified
  const [allCards, setAllCards] = useState<(Movie | TVShow)[]>([]);
  const [cardStack, setCardStack] = useState<(Movie | TVShow)[]>([]);
  const [isLoading, setIsLoading] = useState(true);
  const [swipedCardIds, setSwipedCardIds] = useState<Set<number>>(new Set());
  const [recentlyShownIds, setRecentlyShownIds] = useState<Set<number>>(new Set());
  
  // Refs to prevent infinite loops
  const isLoadingRef = useRef(false);
  const hasInitializedRef = useRef(false);

  // ==================== UTILITY FUNCTIONS ====================
  
  const shuffleArray = (array: any[]): any[] => {
    const shuffled = [...array];
    for (let i = shuffled.length - 1; i > 0; i--) {
      const j = Math.floor(Math.random() * (i + 1));
      [shuffled[i], shuffled[j]] = [shuffled[j], shuffled[i]];
    }
    return shuffled;
  };

  const cleanupInvalidUserPreferences = async () => {
    if (!user || !user.preferences) return;
    
    try {
      console.log('Cleaning up invalid user preferences...');
      
      const likedMovies = user.preferences.likedMovies || [];
      const dislikedMovies = user.preferences.dislikedMovies || [];
      const watchlist = user.preferences.watchlist || [];
      
      const validLikedMovies = await movieApi.filterValidIds(likedMovies);
      const validDislikedMovies = await movieApi.filterValidIds(dislikedMovies);
      const validWatchlist = await movieApi.filterValidIds(watchlist);
      
      const invalidLikedMovies = likedMovies.filter(id => !validLikedMovies.includes(id));
      const invalidDislikedMovies = dislikedMovies.filter(id => !validDislikedMovies.includes(id));
      const invalidWatchlist = watchlist.filter(id => !validWatchlist.includes(id));
      
      if (invalidLikedMovies.length > 0 || invalidDislikedMovies.length > 0 || invalidWatchlist.length > 0) {
        console.log(`Removing ${invalidLikedMovies.length} invalid liked movies, ${invalidDislikedMovies.length} invalid disliked movies, ${invalidWatchlist.length} invalid watchlist items`);
        
        await updatePreferences({
          likedMovies: validLikedMovies,
          dislikedMovies: validDislikedMovies,
          watchlist: validWatchlist
        });
        
        console.log('User preferences cleaned up successfully');
      }
    } catch (error) {
      console.error('Error cleaning up user preferences:', error);
    }
  };

  // ==================== CORE FUNCTIONS ====================
  
  /**
   * Extract movie metadata for ML purposes
   */
  const extractMovieMetadata = (item: Movie | TVShow): MovieMetadata => {
    const isMovie = 'title' in item;
    const releaseDate = isMovie ? item.release_date : item.first_air_date;
    const releaseYear = releaseDate ? new Date(releaseDate).getFullYear() : 0;
    
    return {
      title: isMovie ? item.title : item.name,
      genres: item.genre_ids || [],
      releaseYear,
      popularity: item.popularity || 0,
      isMovie
    };
  };
  
  const loadInitialCards = async () => {
    if (isLoadingRef.current) return;
    
    try {
      isLoadingRef.current = true;
      setIsLoading(true);
      
      console.log('🔄 Starting to load initial cards...');
      console.log('👤 User:', user ? 'Authenticated' : 'Not authenticated');
      
      let initialCards: (Movie | TVShow)[] = [];
      
      if (user && user.preferences && (user.preferences.likedMovies?.length > 0 || user.preferences.genres?.length > 0)) {
        console.log('🎯 Loading personalized recommendations...');
        await cleanupInvalidUserPreferences();
        const swipedIdsArray = Array.from(swipedCardIds);
        initialCards = await recommendationService.getPersonalizedRecommendations(
          user.preferences,
          50,
          swipedIdsArray
        );
      } else {
        console.log('🎬 Loading general content...');
        const [page1, page2, page3] = await Promise.all([
          movieApi.getMixedContent(1),
          movieApi.getMixedContent(2),
          movieApi.getMixedContent(3)
        ]);
        const allContent = [...page1, ...page2, ...page3];
        const swipedIdsArray = Array.from(swipedCardIds);
        initialCards = allContent.filter(card => !swipedIdsArray.includes(card.id));
      }
      
      console.log(`📦 Loaded ${initialCards.length} cards`);
      
      const shuffledCards = shuffleArray(initialCards);
      setAllCards(shuffledCards);
      setCardStack(shuffledCards.slice(0, 5));
      
      console.log(`🎴 Set card stack with ${shuffledCards.slice(0, 5).length} cards`);
      
    } catch (error) {
      console.error('❌ Error loading initial cards:', error);
      Alert.alert('Error', 'Failed to load movies and TV shows');
    } finally {
      setIsLoading(false);
      isLoadingRef.current = false;
      console.log('✅ Finished loading initial cards');
    }
  };

  const loadMoreCards = async () => {
    if (isLoadingRef.current) return;
    
    try {
      isLoadingRef.current = true;
      
      let newCards: (Movie | TVShow)[] = [];
      
      if (user && user.preferences && (user.preferences.likedMovies?.length > 0 || user.preferences.genres?.length > 0)) {
        await cleanupInvalidUserPreferences();
        const swipedIdsArray = Array.from(swipedCardIds);
        newCards = await recommendationService.getPersonalizedRecommendations(
          user.preferences,
          30,
          swipedIdsArray
        );
      } else {
        const currentPage = Math.floor(allCards.length / 20) + 1;
        const [page1, page2] = await Promise.all([
          movieApi.getMixedContent(currentPage),
          movieApi.getMixedContent(currentPage + 1)
        ]);
        const allNewContent = [...page1, ...page2];
        const swipedIdsArray = Array.from(swipedCardIds);
        newCards = allNewContent.filter(card => !swipedIdsArray.includes(card.id));
      }
      
      const filteredNewCards = newCards.filter(card => !recentlyShownIds.has(card.id));
      const shuffledNewCards = shuffleArray(filteredNewCards);
      
      setAllCards(prev => [...prev, ...shuffledNewCards]);
      console.log(`Loaded ${shuffledNewCards.length} new cards`);
      
    } catch (error) {
      console.error('Error loading more cards:', error);
    } finally {
      isLoadingRef.current = false;
    }
  };

  const refillCardStack = useCallback(() => {
    setCardStack(prevStack => {
      if (prevStack.length >= 5) return prevStack;
      
      const availableCards = allCards.filter(card => 
        !swipedCardIds.has(card.id) && !recentlyShownIds.has(card.id)
      );
      const cardsNotInStack = availableCards.filter(card => 
        !prevStack.some(stackCard => stackCard.id === card.id)
      );
      
      if (cardsNotInStack.length > 0) {
        const shuffledCards = shuffleArray(cardsNotInStack);
        const cardsToAdd = shuffledCards.slice(0, 5 - prevStack.length);
        
        setRecentlyShownIds(prev => {
          const newSet = new Set(prev);
          cardsToAdd.forEach(card => newSet.add(card.id));
          return newSet;
        });
        
        return [...prevStack, ...cardsToAdd];
      } else if (allCards.length > 0) {
        // Trigger loading more cards
        loadMoreCards();
      }
      
      return prevStack;
    });
  }, [allCards, swipedCardIds, recentlyShownIds]);

  const moveToNextCard = useCallback(() => {
    setCardStack(prevStack => {
      const newStack = prevStack.slice(1);
      
      const availableCards = allCards.filter(card => 
        !swipedCardIds.has(card.id) && !recentlyShownIds.has(card.id)
      );
      const cardsNotInStack = availableCards.filter(card => 
        !newStack.some(stackCard => stackCard.id === card.id)
      );
      
      if (cardsNotInStack.length > 0) {
        const shuffledCards = shuffleArray(cardsNotInStack);
        const nextCard = shuffledCards[0];
        newStack.push(nextCard);
        
        setRecentlyShownIds(prev => new Set([...prev, nextCard.id]));
      } else if (allCards.length > 0) {
        loadMoreCards();
      }
      
      return newStack;
    });
  }, [allCards, swipedCardIds, recentlyShownIds]);

  // ==================== EFFECTS ====================
  
  // Initialize on mount - only run once
  useEffect(() => {
    console.log('🚀 SwipeScreen mounted, hasInitialized:', hasInitializedRef.current);
    if (!hasInitializedRef.current) {
      console.log('🎬 Initializing SwipeScreen...');
      hasInitializedRef.current = true;
      loadInitialCards();
    }
  }, []);

  // Refill card stack when needed - stable dependencies
  useEffect(() => {
    if (cardStack.length < 5 && allCards.length > 0 && !isLoading) {
      const timeoutId = setTimeout(refillCardStack, 100);
      return () => clearTimeout(timeoutId);
    }
  }, [cardStack.length, allCards.length, isLoading, refillCardStack]);

  // Clear recently shown cards periodically
  useEffect(() => {
    const interval = setInterval(() => {
      setRecentlyShownIds(prev => {
        const recentArray = Array.from(prev);
        if (recentArray.length > 20) {
          const keepRecent = recentArray.slice(-20);
          return new Set(keepRecent);
        }
        return prev;
      });
    }, 30000);

    return () => clearInterval(interval);
  }, []);

  // ==================== EVENT HANDLERS ====================
  
  const handleSwipeLeft = useCallback(async (item: Movie | TVShow) => {
    console.log('handleSwipeLeft called with:', 'title' in item ? item.title : item.name);
    
    setSwipedCardIds(prev => new Set([...prev, item.id]));
    
    if (user && user.preferences) {
      const updatedDisliked = [...(user.preferences.dislikedMovies || []), item.id];
      await updatePreferences({ dislikedMovies: updatedDisliked });
      
      // Record interaction for ML
      try {
        const movieMetadata = extractMovieMetadata(item);
        await recordMovieInteraction(item.id, 'disliked', movieMetadata);
      } catch (error) {
        console.error('Error recording disliked interaction:', error);
      }
    }

    moveToNextCard();
    
    // Load more cards if running low
    const availableCards = allCards.filter(card => !swipedCardIds.has(card.id));
    if (availableCards.length < 15) {
      loadMoreCards();
    }
  }, [user, updatePreferences, recordMovieInteraction, moveToNextCard, allCards, swipedCardIds]);

  const handleSwipeRight = useCallback(async (item: Movie | TVShow) => {
    console.log('handleSwipeRight called with:', 'title' in item ? item.title : item.name);
    
    setSwipedCardIds(prev => new Set([...prev, item.id]));
    
    if (user && user.preferences) {
      const updatedLiked = [...(user.preferences.likedMovies || []), item.id];
      const updatedWatchlist = [...(user.preferences.watchlist || []), item.id];
      await updatePreferences({ 
        likedMovies: updatedLiked,
        watchlist: updatedWatchlist 
      });
      
      // Record interactions for ML
      try {
        const movieMetadata = extractMovieMetadata(item);
        await recordMovieInteraction(item.id, 'liked', movieMetadata);
        await recordMovieInteraction(item.id, 'watchlisted', movieMetadata);
      } catch (error) {
        console.error('Error recording liked/watchlisted interactions:', error);
      }
    }

    moveToNextCard();
    
    // Load more cards if running low
    const availableCards = allCards.filter(card => !swipedCardIds.has(card.id));
    if (availableCards.length < 15) {
      loadMoreCards();
    }
  }, [user, updatePreferences, recordMovieInteraction, moveToNextCard, allCards, swipedCardIds]);

  const handleRefresh = useCallback(() => {
    setSwipedCardIds(new Set());
    setRecentlyShownIds(new Set());
    setAllCards([]);
    setCardStack([]);
    hasInitializedRef.current = false;
    loadInitialCards();
  }, []);

  // ==================== RENDER ====================
  
  console.log('🎭 SwipeScreen render - isLoading:', isLoading, 'cardStack.length:', cardStack.length, 'allCards.length:', allCards.length);
  
  if (isLoading) {
    console.log('⏳ Showing loading screen...');
    return (
      <ThemedView style={styles.loadingContainer}>
        <ActivityIndicator size="large" color="#3A5683" />
        <ThemedText style={styles.loadingText}>Loading movies and TV shows...</ThemedText>
      </ThemedView>
    );
  }

  if (cardStack.length === 0) {
    console.log('🔍 Showing "Finding great picks" screen...');
    return (
      <ThemedView style={styles.loadingContainer}>
        <ActivityIndicator size="large" color="#3A5683" />
        <ThemedText style={styles.loadingText}>Finding great picks for you...</ThemedText>
        <ThemedText style={styles.loadingSubtext}>Refreshing recommendations...</ThemedText>
      </ThemedView>
    );
  }

  console.log('🎴 Showing card stack with', cardStack.length, 'cards');

  return (
    <ThemedView style={styles.container}>
      <View style={styles.cardContainer}>
        {cardStack.map((card, index) => {
          const isTopCard = index === 0;
          const isNextCard = index === 1;
          const isThirdCard = index === 2;
          const isFourthCard = index === 3;
          const isFifthCard = index === 4;
          
          return (
            <MovieCard
              key={card.id}
              item={card}
              onSwipeLeft={() => handleSwipeLeft(card)}
              onSwipeRight={() => handleSwipeRight(card)}
              isTopCard={isTopCard}
              isNextCard={isNextCard}
              isThirdCard={isThirdCard}
              isFourthCard={isFourthCard}
              isFifthCard={isFifthCard}
            />
          );
        })}
      </View>
    </ThemedView>
  );
}

const styles = StyleSheet.create({
  container: {
    flex: 1,
  },
  loadingContainer: {
    flex: 1,
    justifyContent: 'center',
    alignItems: 'center',
    padding: 20,
  },
  loadingText: {
    marginTop: 16,
    fontSize: 16,
    color: '#000000', // Black text on primary background
  },
  loadingSubtext: {
    marginTop: 8,
    fontSize: 14,
    color: '#000000', // Black text on primary background
  },
<<<<<<< HEAD
  emptyContainer: {
    flex: 1,
    justifyContent: 'center',
    alignItems: 'center',
    padding: 20,
  },
  emptyTitle: {
    fontSize: 24,
    fontWeight: 'bold',
    marginTop: 16,
    marginBottom: 8,
  },
  emptySubtitle: {
    fontSize: 16,
    color: '#666',
    textAlign: 'center',
    marginBottom: 24,
  },
  header: {
    flexDirection: 'row',
    justifyContent: 'space-between',
    alignItems: 'center',
    paddingHorizontal: 20,
    paddingTop: 60,
    paddingBottom: 20,
  },
  headerTitle: {
    fontSize: 28,
    fontWeight: 'bold',
  },
  refreshButton: {
    padding: 8,
  },
  refreshButtonText: {
    color: '#3A5683', // Secondary color for link text
    fontSize: 16,
    fontWeight: '600',
  },
=======
>>>>>>> 0249187c
  cardContainer: {
    flex: 1,
    justifyContent: 'center',
    alignItems: 'center',
    paddingHorizontal: 20,
    position: 'relative',
  },
});<|MERGE_RESOLUTION|>--- conflicted
+++ resolved
@@ -444,7 +444,7 @@
     fontSize: 14,
     color: '#000000', // Black text on primary background
   },
-<<<<<<< HEAD
+
   emptyContainer: {
     flex: 1,
     justifyContent: 'center',
@@ -483,8 +483,6 @@
     fontSize: 16,
     fontWeight: '600',
   },
-=======
->>>>>>> 0249187c
   cardContainer: {
     flex: 1,
     justifyContent: 'center',
