--- conflicted
+++ resolved
@@ -169,14 +169,14 @@
       setIsLoading(true);
       let initialCards: (Movie | TVShow)[] = [];
       
-<<<<<<< HEAD
+
       if (user && (user.preferences.likedMovies.length > 0 || user.preferences.genres.length > 0)) {
-=======
+
       if (user && user.preferences.likedMovies.length > 0) {
         // Clean up invalid IDs from user preferences first
         await cleanupInvalidUserPreferences();
         
->>>>>>> 1fe9ffe1
+
         // Use personalized recommendations if user has preferences
         const swipedIdsArray = Array.from(swipedCardIds);
         initialCards = await recommendationService.getPersonalizedRecommendations(
@@ -219,17 +219,17 @@
       setIsLoadingMore(true);
       let newCards: (Movie | TVShow)[] = [];
       
-<<<<<<< HEAD
+
       if (user && (user.preferences.likedMovies.length > 0 || user.preferences.genres.length > 0)) {
         // Use personalized recommendations
-=======
+
       if (user && user.preferences.likedMovies.length > 0) {
         // Clean up invalid IDs before getting recommendations
         await cleanupInvalidUserPreferences();
         
         // Use personalized recommendations with more diversity
         const swipedIdsArray = Array.from(swipedCardIds);
->>>>>>> 1fe9ffe1
+
         newCards = await recommendationService.getPersonalizedRecommendations(
           user.preferences,
           30, // Load more cards for better variety
