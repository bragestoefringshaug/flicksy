import { Ionicons } from '@expo/vector-icons';
import React, { useEffect, useMemo, useState } from 'react';
import {
  ActivityIndicator,
  Alert,
  Animated,
  FlatList,
  Image,
  Modal,
  PanResponder,
  RefreshControl,
  StyleSheet,
  Text,
  TouchableOpacity,
  View,
} from 'react-native';
import { ThemedText } from '../components/ThemedText';
import { ThemedView } from '../components/ThemedView';
import { ALL_GENRES } from '../constants/Genres';
import { useAuth } from '../contexts/AuthContext';
<<<<<<< HEAD
import { movieApi } from '../services/movieApi';
=======
import { MovieMetadata } from '../services/firebaseDb';
import { Movie, movieApi } from '../services/movieApi';
>>>>>>> 0249187c

interface WatchlistItem {
  id: number;
  title?: string;
  name?: string;
  overview: string;
  poster_path: string | null;
  backdrop_path: string | null;
  release_date?: string;
  first_air_date?: string;
  vote_average: number;
  vote_count: number;
  genre_ids: number[];
  isMovie: boolean;
  genreNames: string[];
}

interface WatchlistRowProps {
  item: WatchlistItem;
  onMarkSeen: (id: number) => void;
  onDelete: (id: number) => void;
}

const WatchlistRow: React.FC<WatchlistRowProps> = ({ item, onMarkSeen, onDelete }) => {
  const title = item.isMovie ? item.title : (item.name || 'Unknown');
  const releaseDate = item.isMovie ? item.release_date : (item.first_air_date || '');
  const year = releaseDate ? new Date(releaseDate).getFullYear() : 'N/A';
  const posterUrl = movieApi.getImageUrl(item.poster_path, 'w185');
  
  // Static reveal text; swipe action handles marking as seen

  const translateX = React.useRef(new Animated.Value(0)).current;
  const [eyeFilled, setEyeFilled] = React.useState(false);
  const [revealLabel, setRevealLabel] = React.useState<'Not Seen' | 'Seen'>('Not Seen');
  const seenTextOpacity = translateX.interpolate({
    inputRange: [-160, -80, 0],
    outputRange: [1, 0.4, 0],
    extrapolate: 'clamp',
  });

  const panResponder = React.useRef(
    PanResponder.create({
      onStartShouldSetPanResponder: () => true,
      onMoveShouldSetPanResponder: () => true,
      onPanResponderMove: (_, gesture) => {
        if (gesture.dx < 0) {
          translateX.setValue(gesture.dx);
        }
      },
      onPanResponderRelease: async (_, gesture) => {
        const threshold = -160;
        if (gesture.dx < threshold) {
          onMarkSeen(item.id);
        } else {
          Animated.spring(translateX, { toValue: 0, useNativeDriver: false }).start();
        }
      },
    })
  ).current;

  const handleNudgeSeen = () => {
    Animated.spring(translateX, { toValue: -120, useNativeDriver: false }).start(() => {
      Animated.spring(translateX, { toValue: 0, useNativeDriver: false }).start();
    });
  };

  return (
    <View style={styles.swipeContainer}>
      <View style={styles.revealRight}>
        <Animated.Text style={[styles.revealText, { opacity: seenTextOpacity }]}>{revealLabel}</Animated.Text>
      </View>
      <Animated.View style={[styles.itemContainer, { transform: [{ translateX }] }]} {...panResponder.panHandlers}>
      <Image
        source={{ uri: posterUrl }}
        style={styles.poster}
        resizeMode="cover"
      />
      
      <View style={styles.itemContent}>
        <View style={styles.itemHeader}>
          <ThemedText
            style={[styles.itemTitle, item.isMovie ? styles.movieTitle : styles.tvTitle]}
            numberOfLines={2}
          >
            {title}
          </ThemedText>
          <View style={{ flexDirection: 'row', alignItems: 'center', gap: 8 }}>
            <TouchableOpacity
              style={styles.removeButton}
              onPress={() => {
                // Keep original functionality (nudge only)
                handleNudgeSeen();
                // Toggle icon fill and label
                setEyeFilled(prev => !prev);
                setRevealLabel(prev => (prev === 'Seen' ? 'Not Seen' : 'Seen'));
              }}
            >
              <Ionicons name={eyeFilled ? 'eye' : 'eye-outline'} size={24} color="#3A5683" />
            </TouchableOpacity>
            <TouchableOpacity
              style={styles.removeButton}
              onPress={() => onDelete(item.id)}
            >
              <Ionicons name="close-circle-outline" size={24} color="#F44336" />
            </TouchableOpacity>
          </View>
        </View>

        <View style={styles.itemDetails}>
          <View style={styles.ratingContainer}>
            <Ionicons name="star" size={14} color="#FFD700" />
            <Text style={styles.rating}>{item.vote_average.toFixed(1)}</Text>
            <Text style={styles.year}>({year})</Text>
          </View>

          <View style={styles.typeContainer}>
            <View style={[styles.typeBadge, { backgroundColor: item.isMovie ? '#007AFF' : '#34C759' }]}>
              <Text style={styles.typeText}>
                {item.isMovie ? 'Movie' : 'TV Show'}
              </Text>
            </View>
          </View>
        </View>

        {/* Removed in-card Seen badge; only reveal text behind card remains */}

        <Text style={styles.overview} numberOfLines={3}>
          {item.overview}
        </Text>
      </View>
      </Animated.View>
    </View>
  );
};

export default function WatchlistScreen() {
  const { user, updatePreferences, recordMovieInteraction } = useAuth();
  const [watchlistItems, setWatchlistItems] = useState<WatchlistItem[]>([]);
  const [isLoading, setIsLoading] = useState(true);
  const [isRefreshing, setIsRefreshing] = useState(false);
  const [selectedGenre, setSelectedGenre] = useState<string | null>(null);
  const [seenFilter, setSeenFilter] = useState<'all' | 'seen' | 'unseen'>('all');
  const [isFilterOpen, setIsFilterOpen] = useState(false);
  const [activeFilterTab, setActiveFilterTab] = useState<'Genres' | 'Seen'>('Genres');

  /**
   * Extract movie metadata for ML purposes
   */
  const extractMovieMetadata = (item: WatchlistItem): MovieMetadata => {
    const releaseDate = item.isMovie ? item.release_date : item.first_air_date;
    const releaseYear = releaseDate ? new Date(releaseDate).getFullYear() : 0;
    
    return {
      title: item.isMovie ? item.title : (item.name || 'Unknown'),
      genres: item.genre_ids || [],
      releaseYear,
      popularity: item.popularity || 0,
      isMovie: item.isMovie
    };
  };

  useEffect(() => {
    loadWatchlist();
  }, [user]);

  const loadWatchlist = async () => {
    if (!user || !user.preferences || user.preferences.watchlist?.length === 0) {
      setWatchlistItems([]);
      setIsLoading(false);
      return;
    }

    try {
      setIsLoading(true);
      const items: WatchlistItem[] = [];

      // Load details for each item in watchlist
      for (const itemId of user.preferences.watchlist) {
        try {
          // Try to get as movie first
          const movie = await movieApi.getMovieDetails(itemId);
          const genreNames = await movieApi.mapGenreIdsToNames(movie.genre_ids ?? []);
          items.push({ ...movie, isMovie: true, genreNames });
        } catch {
          try {
            // If not a movie, try as TV show
            const tvShow = await movieApi.getTVShowDetails(itemId);
            const genreNames = await movieApi.mapGenreIdsToNames(tvShow.genre_ids ?? []);
            items.push({ ...tvShow, isMovie: false, genreNames });
          } catch (error) {
            console.warn(`Could not load details for item ${itemId}:`, error);
          }
        }
      }

      setWatchlistItems(items);
    } catch (error) {
      console.error('Error loading watchlist:', error);
      Alert.alert('Error', 'Failed to load watchlist');
    } finally {
      setIsLoading(false);
    }
  };

  const handleRefresh = async () => {
    setIsRefreshing(true);
    await loadWatchlist();
    setIsRefreshing(false);
  };

  const removeFromWatchlist = async (itemId: number) => {
    if (!user) return;

    Alert.alert(
      'Remove from Watchlist',
      'Are you sure you want to remove this item from your watchlist?',
      [
        { text: 'Cancel', style: 'cancel' },
        {
          text: 'Remove',
          style: 'destructive',
          onPress: async () => {
            const updatedWatchlist = (user.preferences?.watchlist || []).filter(id => id !== itemId);
            await updatePreferences({ watchlist: updatedWatchlist });
            setWatchlistItems(prev => prev.filter(item => item.id !== itemId));
          },
        },
      ]
    );
  };

  const removeFromWatchlistImmediate = async (itemId: number) => {
    if (!user) return;
    try {
      const updatedWatchlist = (user.preferences?.watchlist || []).filter(id => id !== itemId);
      await updatePreferences({ watchlist: updatedWatchlist });
      setWatchlistItems(prev => prev.filter(item => item.id !== itemId));
    } catch (e) {
      console.error('Failed to remove from watchlist', e);
    }
  };

  const markItemAsSeen = async (itemId: number) => {
    if (!user) return;
    try {
      const seen = new Set(user.preferences?.seen ?? []);
      seen.add(itemId);
      await updatePreferences({ seen: Array.from(seen) });
      
      // Record interaction for ML
      const item = watchlistItems.find(i => i.id === itemId);
      if (item) {
        try {
          const movieMetadata = extractMovieMetadata(item);
          await recordMovieInteraction(itemId, 'seen', movieMetadata);
        } catch (error) {
          console.error('Error recording seen interaction:', error);
        }
      }
      
      // Keep the item in the list; UI will now show Seen badge
      setWatchlistItems(prev => prev);
    } catch (e) {
      console.error('Failed to mark item as seen', e);
    }
  };

  const renderWatchlistItem = ({ item }: { item: WatchlistItem }) => (
    <WatchlistRow
      item={item}
      onMarkSeen={markItemAsSeen}
      onDelete={removeFromWatchlistImmediate}
    />
  );

  const availableGenres = useMemo(() => {
    // Show all known genres so users can pre-filter even if not present
    return ALL_GENRES;
  }, []);

  const userSeenIds = useMemo(() => {
    const set = new Set<number>();
    if (user) {
      for (const id of user.preferences.seen ?? []) set.add(id);
    }
    return set;
  }, [user?.preferences.seen]);

  const displayedItems = useMemo(() => {
    let items = watchlistItems;
    // Seen filter first
    if (seenFilter !== 'all') {
      const mustBeSeen = seenFilter === 'seen';
      items = items.filter(i => mustBeSeen ? userSeenIds.has(i.id) : !userSeenIds.has(i.id));
    }
    // Genre filter
    if (selectedGenre) {
      items = items.filter(i => i.genreNames.includes(selectedGenre));
    }
    return items;
  }, [watchlistItems, selectedGenre, seenFilter, userSeenIds]);

  const renderEmptyState = () => (
    <View style={styles.emptyContainer}>
      <Ionicons name="bookmark-outline" size={64} color="#999" />
      <ThemedText style={styles.emptyTitle}>Your watchlist is empty</ThemedText>
      <ThemedText style={styles.emptySubtitle}>
        Start swiping to add movies and TV shows you want to watch!
      </ThemedText>
    </View>
  );

  if (isLoading) {
    return (
      <ThemedView style={styles.loadingContainer}>
        <ActivityIndicator size="large" color="#3A5683" />
        <ThemedText style={styles.loadingText}>Loading your watchlist...</ThemedText>
      </ThemedView>
    );
  }

  return (
    <ThemedView style={styles.container}>
      <View style={styles.header}>
        <ThemedText style={styles.headerTitle}>My Watchlist</ThemedText>
        <View style={styles.headerRight}>
          <TouchableOpacity style={styles.filterButton} onPress={() => setIsFilterOpen(true)}>
            <Ionicons name="filter" size={18} color="#FFFFFF" />
            <Text style={styles.filterButtonText}>Filter</Text>
          </TouchableOpacity>
        </View>
      </View>

      <FlatList
        data={displayedItems}
        renderItem={renderWatchlistItem}
        keyExtractor={(item) => item.id.toString()}
        contentContainerStyle={styles.listContainer}
        refreshControl={
          <RefreshControl
            refreshing={isRefreshing}
            onRefresh={handleRefresh}
            tintColor="#007AFF"
          />
        }
        ListEmptyComponent={renderEmptyState}
        showsVerticalScrollIndicator={false}
      />

      <Modal visible={isFilterOpen} transparent animationType="fade" onRequestClose={() => setIsFilterOpen(false)}>
        <View style={styles.modalBackdrop}>
          <View style={styles.modalCard}>
            <View style={styles.tabsRow}>
              <TouchableOpacity
                style={[styles.tabButton, activeFilterTab === 'Genres' && styles.tabButtonActive]}
                onPress={() => setActiveFilterTab('Genres')}
              >
                <Text style={[styles.tabButtonText, activeFilterTab === 'Genres' && styles.tabButtonTextActive]}>Genres</Text>
              </TouchableOpacity>
              <TouchableOpacity
                style={[styles.tabButton, activeFilterTab === 'Seen' && styles.tabButtonActive]}
                onPress={() => setActiveFilterTab('Seen')}
              >
                <Text style={[styles.tabButtonText, activeFilterTab === 'Seen' && styles.tabButtonTextActive]}>Seen</Text>
              </TouchableOpacity>
            </View>

            {activeFilterTab === 'Genres' ? (
              <View style={styles.genreChipsContainer}>
                <TouchableOpacity
                  style={[styles.chip, !selectedGenre && styles.chipSelected]}
                  onPress={() => setSelectedGenre(null)}
                >
                  <Text style={[styles.chipText, !selectedGenre && styles.chipTextSelected]}>All</Text>
                </TouchableOpacity>
                {availableGenres.map(g => (
                  <TouchableOpacity
                    key={g}
                    style={[styles.chip, selectedGenre === g && styles.chipSelected]}
                    onPress={() => setSelectedGenre(g)}
                  >
                    <Text style={[styles.chipText, selectedGenre === g && styles.chipTextSelected]}>{g}</Text>
                  </TouchableOpacity>
                ))}
              </View>
            ) : (
              <View style={styles.genreChipsContainer}>
                <TouchableOpacity
                  style={[styles.chip, seenFilter === 'all' && styles.chipSelected]}
                  onPress={() => setSeenFilter('all')}
                >
                  <Text style={[styles.chipText, seenFilter === 'all' && styles.chipTextSelected]}>All</Text>
                </TouchableOpacity>
                <TouchableOpacity
                  style={[styles.chip, seenFilter === 'seen' && styles.chipSelected]}
                  onPress={() => setSeenFilter('seen')}
                >
                  <Text style={[styles.chipText, seenFilter === 'seen' && styles.chipTextSelected]}>Seen</Text>
                </TouchableOpacity>
                <TouchableOpacity
                  style={[styles.chip, seenFilter === 'unseen' && styles.chipSelected]}
                  onPress={() => setSeenFilter('unseen')}
                >
                  <Text style={[styles.chipText, seenFilter === 'unseen' && styles.chipTextSelected]}>Unseen</Text>
                </TouchableOpacity>
              </View>
            )}
            <View style={styles.modalActions}>
              <TouchableOpacity style={styles.modalButton} onPress={() => setIsFilterOpen(false)}>
                <Text style={styles.modalButtonText}>Done</Text>
              </TouchableOpacity>
            </View>
          </View>
        </View>
      </Modal>
    </ThemedView>
  );
}

const styles = StyleSheet.create({
  container: {
    flex: 1,
  },
  loadingContainer: {
    flex: 1,
    justifyContent: 'center',
    alignItems: 'center',
    padding: 20,
  },
  loadingText: {
    marginTop: 16,
    fontSize: 16,
    color: '#000000', // Black text on primary background
  },
  header: {
    paddingHorizontal: 20,
    paddingTop: 60,
    paddingBottom: 20,
  },
  headerTitle: {
    fontSize: 28,
    fontWeight: 'bold',
    marginBottom: 4,
  },
  headerSubtitle: {
    fontSize: 16,
    color: '#666',
  },
  headerRight: {
    flexDirection: 'row',
    alignItems: 'center',
    gap: 12,
    marginTop: 8, // Added margin to create space between title and filter button
  },
  tabsRow: {
    flexDirection: 'row',
    gap: 8,
    marginBottom: 12,
  },
  tabButton: {
    flex: 1,
    alignItems: 'center',
    paddingVertical: 8,
    borderWidth: 1,
    borderColor: '#ccc',
    borderRadius: 999,
    backgroundColor: '#f7f7f7',
  },
  tabButtonActive: {
    backgroundColor: '#3A5683', // Secondary color for active tab
    borderColor: '#3A5683',
  },
  tabButtonText: {
    color: '#000000', // Black text on tertiary background
    fontWeight: '600',
  },
  tabButtonTextActive: {
    color: '#FFFFFF', // White text on secondary background
  },
  filterButton: {
    flexDirection: 'row',
    alignItems: 'center',
    gap: 6,
    borderWidth: 1,
    borderColor: '#3A5683',
    paddingHorizontal: 12,
    paddingVertical: 8,
    borderRadius: 999,
    backgroundColor: '#3A5683', // Secondary background
  },
  filterButtonText: {
    color: '#FFFFFF', // White text on secondary
    fontWeight: '600',
  },
  listContainer: {
    paddingHorizontal: 20,
    paddingBottom: 20,
  },
  itemContainer: {
    flexDirection: 'row',
    backgroundColor: '#fff',
    borderRadius: 12,
    marginBottom: 16,
    shadowColor: '#000',
    shadowOffset: {
      width: 0,
      height: 2,
    },
    shadowOpacity: 0.1,
    shadowRadius: 3.84,
    elevation: 5,
    overflow: 'hidden',
  },
  swipeContainer: {
    position: 'relative',
  },
  revealRight: {
    position: 'absolute',
    right: 20,
    top: 0,
    bottom: 0,
    justifyContent: 'center',
    alignItems: 'flex-end',
    zIndex: 0,
  },
  revealText: {
    color: '#000000', // Black text as requested
    fontWeight: '800',
    fontSize: 18,
  },
  poster: {
    width: 80,
    height: 120,
    backgroundColor: '#f0f0f0',
  },
  itemContent: {
    flex: 1,
    padding: 16,
  },
  itemHeader: {
    flexDirection: 'row',
    justifyContent: 'space-between',
    alignItems: 'flex-start',
    marginBottom: 8,
  },
  itemTitle: {
    fontSize: 18,
    fontWeight: 'bold',
    flex: 1,
    marginRight: 8,
  },
  movieTitle: { color: '#007AFF' },
  tvTitle: { color: '#34C759' },
  removeButton: {
    padding: 4,
  },
  itemDetails: {
    flexDirection: 'row',
    justifyContent: 'space-between',
    alignItems: 'center',
    marginBottom: 8,
  },
  ratingContainer: {
    flexDirection: 'row',
    alignItems: 'center',
  },
  rating: {
    fontSize: 14,
    fontWeight: '600',
    marginLeft: 4,
    color: '#333',
  },
  year: {
    fontSize: 14,
    color: '#666',
    marginLeft: 8,
  },
  typeContainer: {
    flexDirection: 'row',
  },
  typeBadge: {
    paddingHorizontal: 8,
    paddingVertical: 4,
    borderRadius: 12,
  },
  typeText: {
    fontSize: 12,
    fontWeight: '600',
    color: '#fff',
  },
  seenBadge: {
    alignSelf: 'flex-start',
    backgroundColor: '#34C759',
    paddingHorizontal: 10,
    paddingVertical: 4,
    borderRadius: 999,
    marginBottom: 8,
  },
  seenBadgeText: {
    color: 'white',
    fontWeight: '700',
  },
  seenBadgeSmall: {
    paddingHorizontal: 8,
    paddingVertical: 2,
    marginBottom: 0,
    position: 'absolute',
    top: 8,
    right: 8,
  },
  seenBadgeTextSmall: {
    fontSize: 10,
    fontWeight: '800',
  },
  overview: {
    fontSize: 14,
    color: '#666',
    lineHeight: 20,
  },
  emptyContainer: {
    flex: 1,
    justifyContent: 'center',
    alignItems: 'center',
    padding: 40,
  },
  emptyTitle: {
    fontSize: 24,
    fontWeight: 'bold',
    marginTop: 16,
    marginBottom: 8,
    textAlign: 'center',
  },
  emptySubtitle: {
    fontSize: 16,
    color: '#666',
    textAlign: 'center',
    lineHeight: 22,
  },
  modalBackdrop: {
    flex: 1,
    backgroundColor: 'rgba(0,0,0,0.3)',
    justifyContent: 'center',
    alignItems: 'center',
    padding: 20,
  },
  modalCard: {
    width: '100%',
    maxWidth: 500,
    backgroundColor: '#fff',
    borderRadius: 12,
    paddingTop: 16,
    paddingHorizontal: 16,
    paddingBottom: 20, // Reduced bottom padding
    height: 300, // Increased height to accommodate more spacing
  },
  modalTitle: {
    fontSize: 18,
    fontWeight: '700',
    marginBottom: 12,
  },
  genreChipsContainer: {
    flexDirection: 'row',
    flexWrap: 'wrap',
    gap: 8,
    height: 120, // Increased height for chips area
    justifyContent: 'flex-start',
    alignItems: 'flex-start',
  },
  chip: {
    paddingHorizontal: 12,
    paddingVertical: 8,
    borderRadius: 999,
    borderWidth: 1,
    borderColor: '#3A5683', // Secondary color for border
    backgroundColor: '#FFFFFF', // Tertiary color for background
  },
  chipSelected: {
    backgroundColor: '#3A5683', // Secondary color for selected background
    borderColor: '#3A5683',
  },
  chipText: {
    fontSize: 14,
    color: '#000000', // Black text on tertiary background
  },
  chipTextSelected: {
    color: '#FFFFFF', // White text on secondary background
    fontWeight: '600',
  },
  modalActions: {
    marginTop: 60, // Increased top margin to push Done button further down
    alignItems: 'flex-end',
  },
  modalButton: {
    backgroundColor: '#3A5683', // Secondary color for button
    borderRadius: 8,
    paddingHorizontal: 14,
    paddingVertical: 8,
  },
  modalButtonText: {
    color: '#FFFFFF', // White text on secondary color
    fontWeight: '600',
  },
});<|MERGE_RESOLUTION|>--- conflicted
+++ resolved
@@ -18,12 +18,8 @@
 import { ThemedView } from '../components/ThemedView';
 import { ALL_GENRES } from '../constants/Genres';
 import { useAuth } from '../contexts/AuthContext';
-<<<<<<< HEAD
-import { movieApi } from '../services/movieApi';
-=======
 import { MovieMetadata } from '../services/firebaseDb';
 import { Movie, movieApi } from '../services/movieApi';
->>>>>>> 0249187c
 
 interface WatchlistItem {
   id: number;
